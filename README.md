# SPatial Analysis for CodEX data (SPACEc)

[![Documentation Status](https://readthedocs.org/projects/spacec/badge/?version=latest)](https://spacec.readthedocs.io/en/latest/?badge=latest)
![example workflow](https://github.com/yuqiyuqitan/SPACEc/actions/workflows/ci.yml/badge.svg)

[Preprint](https://doi.org/10.1101/2024.06.29.601349): more detailed explanation on each steps in Supplementary Notes 2 (p13-24).
[Tutorial](https://spacec.readthedocs.io/en/latest/?badge=latest)

## Installation notes

**Note**: We currently only support Python==`3.9`. We are currently working on adding support for Macs with M1 and M2 chips following a recent update to some of our dependencies. Stay tuned for further updates!

We generally recommend to use a `conda` environment. It makes installing requirements like `graphviz` a lot easier.

### Install

<details><summary>Linux</summary>

```bash
# setup `conda` repository
conda create -n spacec
conda activate spacec

# install Python
conda install python==3.9

# install `graphviz`
conda install graphviz

# install 'libvips'; Mac and Linux specific
conda install -c conda-forge libvips pyvips openslide-python

# install `SPACEc` from pypi
pip install spacec
```

</details>


<details><summary>Apple M1/M2</summary>

```bash
# setup `conda` repository
conda create -n spacec
conda activate spacec

# set environment; Apple specific
conda config --env --set subdir osx-64

# install Python
conda install python==3.9

# install `graphviz`
conda install graphviz

# install 'libvips'; Mac and Linux specific
conda install -c conda-forge libvips pyvips openslide-python

# requirements not automatically installed otherwise; Apple specific
pip install numpy==1.26.4 werkzeug==2.3.8

# install `SPACEc` from pypi
pip install spacec

# reinstall tensorflow; Apple specific
conda install tensorflow=2.10.0
```

</details>

<details><summary>Windows</summary>

```bash
# setup `conda` repository
conda create -n spacec
conda activate spacec

# install Python
conda install python==3.9

# install `graphviz`
conda install graphviz

# install `SPACEc` from pypi
pip install spacec
```

</details>

&nbsp;

* ⚠️ **IMPORTANT**: always import `spacec` first before importing any other packages
* **Example tonsil data** on [dryad](https://datadryad.org/stash/share/OXTHu8fAybiINGD1S3tIVUIcUiG4nOsjjeWmrvJV-dQ)


### Docker
If you run into an installation issue or want to run SPACEc in a containerized environment, we have created a Docker image for you to use SPACEc so that you don't have to install manually. You can find the SPACEc Docker image here: https://hub.docker.com/r/tkempchen/spacec

```bash
#Run CPU version:
docker pull tkempchen/spacec:cpu
docker run -p 8888:8888 -p 5100:5100 spacec:cpu

#Or run GPU version:
docker pull tkempchen/spacec:gpu
docker run --gpus all -p 8888:8888 -p 5100:5100 spacec:gpu
```

### Install additional features
#### GPU accelerated clustering
NOTE: This module is based on Nvidia `RAPIDS` that is currently only available on linux! If you run SPACEc on a Windows machine you need to run SPACEc in WSL to take advantage of this module. For further information read the offical RAPIDS documentation:
- https://t1p.de/hxo3c

To use RAPIDS you need a Linux-based system (we tested under Ubuntu 22) and an Nvidia RTX 20 Series GPU or better.

```bash
# before installing GPU related features check your installed CUDA version
nvcc --version

# make sure to use the right CUDA version! Here is an example for CUDA 12

pip install rapids-singlecell==0.9.5

pip install --extra-index-url=https://pypi.nvidia.com cudf-cu12==24.2.* dask-cudf-cu12==24.2.* cuml-cu12==24.2.* cugraph-cu12==24.2.* cuspatial-cu12==24.2.* cuproj-cu12==24.2.* cuxfilter-cu12==24.2.* cucim-cu12==24.2.* pylibraft-cu12==24.2.* raft-dask-cu12==24.2.*

pip install protobuf==3.20
```

#### STELLAR machine learning-based cell annotation
Further install information for `PyTorch` and `PyTorch Geometric` can be found here:
- https://pytorch.org/get-started/locally/
- https://pytorch-geometric.readthedocs.io/en/latest/install/installation.html

```bash
# before installing GPU related features check your installed CUDA version
nvcc --version

# install 'PyTorch' and 'PyTorch Geometric' (only needed if STELLAR is used)
# make sure to use the right CUDA version! Here is an example for CUDA 12 and PyTorch 2.3

pip install torch

pip install torch_geometric

pip install pyg_lib torch_scatter torch_sparse torch_cluster torch_spline_conv -f https://data.pyg.org/whl/torch-2.3.0+cu121.html
```

<<<<<<< HEAD
### Run tests.

```bash
pip install pytest pytest-cov

# Note: before you run `pytest` you might have to deactivate and activate the conda environment first
# conda deactivate; conda activate spacec

pytest
```


```bash
# conda create -n sap python==3.8.0
# pip install deepcell cellpose

# conda install glob2 matplotlib numpy pandas scanpy seaborn scipy networkx tensorly statsmodels scikit-learn yellowbrick joblib tifffile tensorflow
# conda install anaconda::graphviz
# conda install -c conda-forge scikit-image
# pip install leidenalg concave-hull==0.0.6
```

=======
>>>>>>> 55018cfc
## General outline of SPACEc analysis

![SPACEc](https://raw.githubusercontent.com/yuqiyuqitan/SPACEc/master/docs/overview.png)
<|MERGE_RESOLUTION|>--- conflicted
+++ resolved
@@ -1,175 +1,161 @@
-# SPatial Analysis for CodEX data (SPACEc)
-
-[![Documentation Status](https://readthedocs.org/projects/spacec/badge/?version=latest)](https://spacec.readthedocs.io/en/latest/?badge=latest)
-![example workflow](https://github.com/yuqiyuqitan/SPACEc/actions/workflows/ci.yml/badge.svg)
-
-[Preprint](https://doi.org/10.1101/2024.06.29.601349): more detailed explanation on each steps in Supplementary Notes 2 (p13-24).
-[Tutorial](https://spacec.readthedocs.io/en/latest/?badge=latest)
-
-## Installation notes
-
-**Note**: We currently only support Python==`3.9`. We are currently working on adding support for Macs with M1 and M2 chips following a recent update to some of our dependencies. Stay tuned for further updates!
-
-We generally recommend to use a `conda` environment. It makes installing requirements like `graphviz` a lot easier.
-
-### Install
-
-<details><summary>Linux</summary>
-
-```bash
-# setup `conda` repository
-conda create -n spacec
-conda activate spacec
-
-# install Python
-conda install python==3.9
-
-# install `graphviz`
-conda install graphviz
-
-# install 'libvips'; Mac and Linux specific
-conda install -c conda-forge libvips pyvips openslide-python
-
-# install `SPACEc` from pypi
-pip install spacec
-```
-
-</details>
-
-
-<details><summary>Apple M1/M2</summary>
-
-```bash
-# setup `conda` repository
-conda create -n spacec
-conda activate spacec
-
-# set environment; Apple specific
-conda config --env --set subdir osx-64
-
-# install Python
-conda install python==3.9
-
-# install `graphviz`
-conda install graphviz
-
-# install 'libvips'; Mac and Linux specific
-conda install -c conda-forge libvips pyvips openslide-python
-
-# requirements not automatically installed otherwise; Apple specific
-pip install numpy==1.26.4 werkzeug==2.3.8
-
-# install `SPACEc` from pypi
-pip install spacec
-
-# reinstall tensorflow; Apple specific
-conda install tensorflow=2.10.0
-```
-
-</details>
-
-<details><summary>Windows</summary>
-
-```bash
-# setup `conda` repository
-conda create -n spacec
-conda activate spacec
-
-# install Python
-conda install python==3.9
-
-# install `graphviz`
-conda install graphviz
-
-# install `SPACEc` from pypi
-pip install spacec
-```
-
-</details>
-
-&nbsp;
-
-* ⚠️ **IMPORTANT**: always import `spacec` first before importing any other packages
-* **Example tonsil data** on [dryad](https://datadryad.org/stash/share/OXTHu8fAybiINGD1S3tIVUIcUiG4nOsjjeWmrvJV-dQ)
-
-
-### Docker
-If you run into an installation issue or want to run SPACEc in a containerized environment, we have created a Docker image for you to use SPACEc so that you don't have to install manually. You can find the SPACEc Docker image here: https://hub.docker.com/r/tkempchen/spacec
-
-```bash
-#Run CPU version:
-docker pull tkempchen/spacec:cpu
-docker run -p 8888:8888 -p 5100:5100 spacec:cpu
-
-#Or run GPU version:
-docker pull tkempchen/spacec:gpu
-docker run --gpus all -p 8888:8888 -p 5100:5100 spacec:gpu
-```
-
-### Install additional features
-#### GPU accelerated clustering
-NOTE: This module is based on Nvidia `RAPIDS` that is currently only available on linux! If you run SPACEc on a Windows machine you need to run SPACEc in WSL to take advantage of this module. For further information read the offical RAPIDS documentation:
-- https://t1p.de/hxo3c
-
-To use RAPIDS you need a Linux-based system (we tested under Ubuntu 22) and an Nvidia RTX 20 Series GPU or better.
-
-```bash
-# before installing GPU related features check your installed CUDA version
-nvcc --version
-
-# make sure to use the right CUDA version! Here is an example for CUDA 12
-
-pip install rapids-singlecell==0.9.5
-
-pip install --extra-index-url=https://pypi.nvidia.com cudf-cu12==24.2.* dask-cudf-cu12==24.2.* cuml-cu12==24.2.* cugraph-cu12==24.2.* cuspatial-cu12==24.2.* cuproj-cu12==24.2.* cuxfilter-cu12==24.2.* cucim-cu12==24.2.* pylibraft-cu12==24.2.* raft-dask-cu12==24.2.*
-
-pip install protobuf==3.20
-```
-
-#### STELLAR machine learning-based cell annotation
-Further install information for `PyTorch` and `PyTorch Geometric` can be found here:
-- https://pytorch.org/get-started/locally/
-- https://pytorch-geometric.readthedocs.io/en/latest/install/installation.html
-
-```bash
-# before installing GPU related features check your installed CUDA version
-nvcc --version
-
-# install 'PyTorch' and 'PyTorch Geometric' (only needed if STELLAR is used)
-# make sure to use the right CUDA version! Here is an example for CUDA 12 and PyTorch 2.3
-
-pip install torch
-
-pip install torch_geometric
-
-pip install pyg_lib torch_scatter torch_sparse torch_cluster torch_spline_conv -f https://data.pyg.org/whl/torch-2.3.0+cu121.html
-```
-
-<<<<<<< HEAD
-### Run tests.
-
-```bash
-pip install pytest pytest-cov
-
-# Note: before you run `pytest` you might have to deactivate and activate the conda environment first
-# conda deactivate; conda activate spacec
-
-pytest
-```
-
-
-```bash
-# conda create -n sap python==3.8.0
-# pip install deepcell cellpose
-
-# conda install glob2 matplotlib numpy pandas scanpy seaborn scipy networkx tensorly statsmodels scikit-learn yellowbrick joblib tifffile tensorflow
-# conda install anaconda::graphviz
-# conda install -c conda-forge scikit-image
-# pip install leidenalg concave-hull==0.0.6
-```
-
-=======
->>>>>>> 55018cfc
-## General outline of SPACEc analysis
-
-![SPACEc](https://raw.githubusercontent.com/yuqiyuqitan/SPACEc/master/docs/overview.png)
+# SPatial Analysis for CodEX data (SPACEc)
+
+[![Documentation Status](https://readthedocs.org/projects/spacec/badge/?version=latest)](https://spacec.readthedocs.io/en/latest/?badge=latest)
+![example workflow](https://github.com/yuqiyuqitan/SPACEc/actions/workflows/ci.yml/badge.svg)
+
+[Preprint](https://doi.org/10.1101/2024.06.29.601349): more detailed explanation on each steps in Supplementary Notes 2 (p13-24).
+[Tutorial](https://spacec.readthedocs.io/en/latest/?badge=latest)
+
+## Installation notes
+
+**Note**: We currently only support Python==`3.9`. We are currently working on adding support for Macs with M1 and M2 chips following a recent update to some of our dependencies. Stay tuned for further updates!
+
+We generally recommend to use a `conda` environment. It makes installing requirements like `graphviz` a lot easier.
+
+### Install
+
+<details><summary>Linux</summary>
+
+```bash
+# setup `conda` repository
+conda create -n spacec
+conda activate spacec
+
+# install Python
+conda install python==3.9
+
+# install `graphviz`
+conda install graphviz
+
+# install 'libvips'; Mac and Linux specific
+conda install -c conda-forge libvips pyvips openslide-python
+
+# install `SPACEc` from pypi
+pip install spacec
+```
+
+</details>
+
+
+<details><summary>Apple M1/M2</summary>
+
+```bash
+# setup `conda` repository
+conda create -n spacec
+conda activate spacec
+
+# set environment; Apple specific
+conda config --env --set subdir osx-64
+
+# install Python
+conda install python==3.9
+
+# install `graphviz`
+conda install graphviz
+
+# install 'libvips'; Mac and Linux specific
+conda install -c conda-forge libvips pyvips openslide-python
+
+# requirements not automatically installed otherwise; Apple specific
+pip install numpy==1.26.4 werkzeug==2.3.8
+
+# install `SPACEc` from pypi
+pip install spacec
+
+# reinstall tensorflow; Apple specific
+conda install tensorflow=2.10.0
+```
+
+</details>
+
+<details><summary>Windows</summary>
+
+```bash
+# setup `conda` repository
+conda create -n spacec
+conda activate spacec
+
+# install Python
+conda install python==3.9
+
+# install `graphviz`
+conda install graphviz
+
+# install `SPACEc` from pypi
+pip install spacec
+```
+
+</details>
+
+&nbsp;
+
+* ⚠️ **IMPORTANT**: always import `spacec` first before importing any other packages
+* **Example tonsil data** on [dryad](https://datadryad.org/stash/share/OXTHu8fAybiINGD1S3tIVUIcUiG4nOsjjeWmrvJV-dQ)
+
+
+### Docker
+If you run into an installation issue or want to run SPACEc in a containerized environment, we have created a Docker image for you to use SPACEc so that you don't have to install manually. You can find the SPACEc Docker image here: https://hub.docker.com/r/tkempchen/spacec
+
+```bash
+#Run CPU version:
+docker pull tkempchen/spacec:cpu
+docker run -p 8888:8888 -p 5100:5100 spacec:cpu
+
+#Or run GPU version:
+docker pull tkempchen/spacec:gpu
+docker run --gpus all -p 8888:8888 -p 5100:5100 spacec:gpu
+```
+
+### Install additional features
+#### GPU accelerated clustering
+NOTE: This module is based on Nvidia `RAPIDS` that is currently only available on linux! If you run SPACEc on a Windows machine you need to run SPACEc in WSL to take advantage of this module. For further information read the offical RAPIDS documentation:
+- https://t1p.de/hxo3c
+
+To use RAPIDS you need a Linux-based system (we tested under Ubuntu 22) and an Nvidia RTX 20 Series GPU or better.
+
+```bash
+# before installing GPU related features check your installed CUDA version
+nvcc --version
+
+# make sure to use the right CUDA version! Here is an example for CUDA 12
+
+pip install rapids-singlecell==0.9.5
+
+pip install --extra-index-url=https://pypi.nvidia.com cudf-cu12==24.2.* dask-cudf-cu12==24.2.* cuml-cu12==24.2.* cugraph-cu12==24.2.* cuspatial-cu12==24.2.* cuproj-cu12==24.2.* cuxfilter-cu12==24.2.* cucim-cu12==24.2.* pylibraft-cu12==24.2.* raft-dask-cu12==24.2.*
+
+pip install protobuf==3.20
+```
+
+#### STELLAR machine learning-based cell annotation
+Further install information for `PyTorch` and `PyTorch Geometric` can be found here:
+- https://pytorch.org/get-started/locally/
+- https://pytorch-geometric.readthedocs.io/en/latest/install/installation.html
+
+```bash
+# before installing GPU related features check your installed CUDA version
+nvcc --version
+
+# install 'PyTorch' and 'PyTorch Geometric' (only needed if STELLAR is used)
+# make sure to use the right CUDA version! Here is an example for CUDA 12 and PyTorch 2.3
+
+pip install torch
+
+pip install torch_geometric
+
+pip install pyg_lib torch_scatter torch_sparse torch_cluster torch_spline_conv -f https://data.pyg.org/whl/torch-2.3.0+cu121.html
+```
+
+### Run tests.
+
+```bash
+pip install pytest pytest-cov
+
+# Note: before you run `pytest` you might have to deactivate and activate the conda environment first
+# conda deactivate; conda activate spacec
+
+pytest
+```
+
+## General outline of SPACEc analysis
+
+![SPACEc](https://raw.githubusercontent.com/yuqiyuqitan/SPACEc/master/docs/overview.png)