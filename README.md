# SPatial Analysis for CodEX data (spaCodEx)

## Installation notes
<<<<<<< HEAD
=======
```
conda create -n sap python==3.8.0
pip install deepcell cellpose
>>>>>>> 6753af8f

```bash
pip install git+https://github.com/yuqiyuqitan/SAP.git@preppip
```

<<<<<<< HEAD
## Prepare execution environment

* Prepare environment:
	```bash
		conda create -n spacodex python=3.10 jupyterlab
		export GITHUB_USER=YOUR_GITHUB_USERNAME  # <--------- CHANGE THIS
		# to get a token: https://github.com/settings/tokens (generate new token (classic))
		export GITHUB_TOKEN=YOUR_GITHUB_TOKEN    # <--------- CHANGE THIS
		pip install git+https://${GITHUB_USER}:${GITHUB_TOKEN}@github.com/yuqiyuqitan/SAP.git@preppip
	```

* Prepare data:
	* copy content of `tonsil.zip` to `data/raw/tonsil` 
	* copy content of `cellseg.zip` to `data/processed/cellseg`

* Put notebooks into `notebooks` folder.

* Run Jupyter Lab to execute the notebooks:
	```bash
	jupyter lab
	```
=======
conda install -c conda-forge scikit-image
pip install leidenalg concave-hull==0.0.6
```
>>>>>>> 6753af8f

## General outline of spaCodEx analysis

### I.	Cell segmentation & visualization
	a.	Mesmer
	b.	CellPose
	c.	CellSeg [Under Development]
### II.	Data prepcoessing 
	a.  First filtering based on size and DAPI 	
	b.	Normalization
	c.	Second filtering based on noisy signals
	d.	Data type conversion (df --> anndata)
### III.	Clustering & cell type annotation
	a.	Clustering [GPU implementation UD]
	b.	ML annotation [e.g. STELLAR, UD]
	c.	Cell type statistics and visualization
### IV.	Downstream spatial analysis
	a.	Cellular neighborhood analysis
	b.	Tissue schematic analysis 
	c.	Distance permutation analysis
	d.	Neighbor permutation analysis [UD]
	e.	Patch proximity analysis
	e.	Shannon diversity function
	f.	(optional) Mario or MaxFuse integration[UD]


<|MERGE_RESOLUTION|>--- conflicted
+++ resolved
@@ -1,67 +1,38 @@
-# SPatial Analysis for CodEX data (spaCodEx)
-
-## Installation notes
-<<<<<<< HEAD
-=======
-```
-conda create -n sap python==3.8.0
-pip install deepcell cellpose
->>>>>>> 6753af8f
-
-```bash
-pip install git+https://github.com/yuqiyuqitan/SAP.git@preppip
-```
-
-<<<<<<< HEAD
-## Prepare execution environment
-
-* Prepare environment:
-	```bash
-		conda create -n spacodex python=3.10 jupyterlab
-		export GITHUB_USER=YOUR_GITHUB_USERNAME  # <--------- CHANGE THIS
-		# to get a token: https://github.com/settings/tokens (generate new token (classic))
-		export GITHUB_TOKEN=YOUR_GITHUB_TOKEN    # <--------- CHANGE THIS
-		pip install git+https://${GITHUB_USER}:${GITHUB_TOKEN}@github.com/yuqiyuqitan/SAP.git@preppip
-	```
-
-* Prepare data:
-	* copy content of `tonsil.zip` to `data/raw/tonsil` 
-	* copy content of `cellseg.zip` to `data/processed/cellseg`
-
-* Put notebooks into `notebooks` folder.
-
-* Run Jupyter Lab to execute the notebooks:
-	```bash
-	jupyter lab
-	```
-=======
-conda install -c conda-forge scikit-image
-pip install leidenalg concave-hull==0.0.6
-```
->>>>>>> 6753af8f
-
-## General outline of spaCodEx analysis
-
-### I.	Cell segmentation & visualization
-	a.	Mesmer
-	b.	CellPose
-	c.	CellSeg [Under Development]
-### II.	Data prepcoessing 
-	a.  First filtering based on size and DAPI 	
-	b.	Normalization
-	c.	Second filtering based on noisy signals
-	d.	Data type conversion (df --> anndata)
-### III.	Clustering & cell type annotation
-	a.	Clustering [GPU implementation UD]
-	b.	ML annotation [e.g. STELLAR, UD]
-	c.	Cell type statistics and visualization
-### IV.	Downstream spatial analysis
-	a.	Cellular neighborhood analysis
-	b.	Tissue schematic analysis 
-	c.	Distance permutation analysis
-	d.	Neighbor permutation analysis [UD]
-	e.	Patch proximity analysis
-	e.	Shannon diversity function
-	f.	(optional) Mario or MaxFuse integration[UD]
-
-
+# SPatial Analysis for CodEX data (spaCodEx)
+
+## Installation notes
+```bash
+conda create -n sap python==3.8.0
+pip install deepcell cellpose
+
+conda install glob2 matplotlib numpy pandas scanpy seaborn scipy networkx tensorly statsmodels scikit-learn yellowbrick joblib tifffile tensorflow
+
+conda install -c conda-forge scikit-image
+pip install leidenalg concave-hull==0.0.6
+```
+
+## General outline of spaCodEx analysis
+
+### I.	Cell segmentation & visualization
+	a.	Mesmer
+	b.	CellPose
+	c.	CellSeg [Under Development]
+### II.	Data prepcoessing 
+	a.  First filtering based on size and DAPI 	
+	b.	Normalization
+	c.	Second filtering based on noisy signals
+	d.	Data type conversion (df --> anndata)
+### III.	Clustering & cell type annotation
+	a.	Clustering [GPU implementation UD]
+	b.	ML annotation [e.g. STELLAR, UD]
+	c.	Cell type statistics and visualization
+### IV.	Downstream spatial analysis
+	a.	Cellular neighborhood analysis
+	b.	Tissue schematic analysis 
+	c.	Distance permutation analysis
+	d.	Neighbor permutation analysis [UD]
+	e.	Patch proximity analysis
+	e.	Shannon diversity function
+	f.	(optional) Mario or MaxFuse integration[UD]
+
+